--- conflicted
+++ resolved
@@ -61,11 +61,7 @@
          (reply-error! (format "Mismatched md5:%s/%s"
                                (:md5 msg-def)
                                (:md5sum inh)))
-<<<<<<< HEAD
-         (and (get-in node [:conf :pedantic?])
-=======
          (and (get-in n [:conf :pedantic?])
->>>>>>> c71bcbd0
               (not= (:cat msg-def) (:message_definition inh)))
          (reply-error! (format "Mismatched cat:%s/%s"
                                (:cat msg-def)
@@ -90,8 +86,4 @@
 
 (defn listen! [node]
   (let [handler (handler-fn node)]
-<<<<<<< HEAD
-    (a/start-tcp-server handler {:port (get node :port)})))
-=======
     (a/start-tcp-server handler {:port 10000}))) ;TODO: Choose random port, start server, add port on node or return it?
->>>>>>> c71bcbd0
